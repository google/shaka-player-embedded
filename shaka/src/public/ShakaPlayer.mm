// Copyright 2018 Google LLC
//
// Licensed under the Apache License, Version 2.0 (the "License");
// you may not use this file except in compliance with the License.
// You may obtain a copy of the License at
//
//     https://www.apache.org/licenses/LICENSE-2.0
//
// Unless required by applicable law or agreed to in writing, software
// distributed under the License is distributed on an "AS IS" BASIS,
// WITHOUT WARRANTIES OR CONDITIONS OF ANY KIND, either express or implied.
// See the License for the specific language governing permissions and
// limitations under the License.

#import "shaka/ShakaPlayer.h"

#include <memory>
#include <unordered_map>
#include <unordered_set>
#include <utility>

#include "shaka/js_manager.h"
#include "shaka/media/default_media_player.h"
#include "shaka/media/sdl_audio_renderer.h"
#include "shaka/player.h"
#include "shaka/utils.h"

#include "src/js/manifest+Internal.h"
#include "src/js/player_externs+Internal.h"
#include "src/js/stats+Internal.h"
#include "src/js/track+Internal.h"
#include "src/media/ios/ios_video_renderer.h"
#include "src/public/ShakaPlayer+Internal.h"
#include "src/public/error_objc+Internal.h"
#include "src/util/macros.h"
#include "src/util/objc_utils.h"


namespace {

BEGIN_ALLOW_COMPLEX_STATICS
static std::weak_ptr<shaka::JsManager> gJsEngine;
END_ALLOW_COMPLEX_STATICS

class NativeClient final : public shaka::Player::Client, public shaka::media::MediaPlayer::Client {
 public:
  NativeClient() {}

  void OnError(const shaka::Error &error) override {
    ShakaPlayerError *objc_error = [[ShakaPlayerError alloc] initWithError:error];
    shaka::util::DispatchObjcEvent(_client, @selector(onPlayer:error:), _shakaPlayer, objc_error);
  }

  void OnBuffering(bool is_buffering) override {
    shaka::util::DispatchObjcEvent(_client, @selector(onPlayer:bufferingChange:), _shakaPlayer, is_buffering);
  }


  void OnPlaybackStateChanged(shaka::media::VideoPlaybackState old_state,
                              shaka::media::VideoPlaybackState new_state) override {
    switch (new_state) {
      case shaka::media::VideoPlaybackState::Paused:
        shaka::util::DispatchObjcEvent(_client, @selector(onPlayerPauseEvent:), _shakaPlayer);
        break;
      case shaka::media::VideoPlaybackState::Playing:
        shaka::util::DispatchObjcEvent(_client, @selector(onPlayerPlayingEvent:), _shakaPlayer);
        break;
      case shaka::media::VideoPlaybackState::Ended:
        shaka::util::DispatchObjcEvent(_client, @selector(onPlayerEndedEvent:), _shakaPlayer);
        break;
      default:
        break;
    }
    if (old_state == shaka::media::VideoPlaybackState::Seeking)
      shaka::util::DispatchObjcEvent(_client, @selector(onPlayerSeekedEvent:), _shakaPlayer);
  }

  void OnError(const std::string &error) override {
    OnError(shaka::Error(error));
  }

  void OnSeeking() override {
    shaka::util::DispatchObjcEvent(_client, @selector(onPlayerSeekingEvent:), _shakaPlayer);
  }

  void OnAttachMse() override {
    shaka::util::DispatchObjcEvent(_client, @selector(onPlayerAttachMse:), _shakaPlayer);
  }

  void OnAttachSource() override {
    shaka::util::DispatchObjcEvent(_client, @selector(onPlayerAttachSource:), _shakaPlayer);
  }

  void OnDetach() override {
    shaka::util::DispatchObjcEvent(_client, @selector(onPlayerDetach:), _shakaPlayer);
  }


  void SetClient(id<ShakaPlayerClient> client) {
    _client = client;
  }

  id<ShakaPlayerClient> GetClient() {
    return _client;
  }

  void SetPlayer(ShakaPlayer *shakaPlayer) {
    _shakaPlayer = shakaPlayer;
  }

 private:
  __weak id<ShakaPlayerClient> _client;
  __weak ShakaPlayer *_shakaPlayer;
};

}  // namespace

std::shared_ptr<shaka::JsManager> ShakaGetGlobalEngine() {
  std::shared_ptr<shaka::JsManager> ret = gJsEngine.lock();
  if (!ret) {
    shaka::JsManager::StartupOptions options;
    options.static_data_dir = "Frameworks/ShakaPlayerEmbedded.framework";
    options.dynamic_data_dir = std::string(getenv("HOME")) + "/Library";
    options.is_static_relative_to_bundle = true;
    ret.reset(new shaka::JsManager(options));
    gJsEngine = ret;
  }
  return ret;
}

@interface ShakaPlayer () {
  NativeClient _client;
  std::shared_ptr<shaka::JsManager> _engine;

  shaka::media::ios::IosVideoRenderer _video_renderer;
  std::unique_ptr<shaka::media::SdlAudioRenderer> _audio_renderer;

  std::unique_ptr<shaka::media::DefaultMediaPlayer> _media_player;
  std::unique_ptr<shaka::Player> _player;
}

@end

@implementation ShakaPlayer

// MARK: setup

- (instancetype)initWithError:(NSError *__autoreleasing *)error {
  if ((self = [super init])) {
<<<<<<< HEAD
    // Create JS objects.
    _engine = ShakaGetGlobalEngine();
    _audio_renderer.reset(new shaka::media::SdlAudioRenderer(""));
    _media_player.reset(
            new shaka::media::DefaultMediaPlayer(&_video_renderer, _audio_renderer.get()));
    _media_player->AddClient(&_client);

    // Set up player.
    _player.reset(new shaka::Player(_engine.get()));
    const auto initResults = _player->Initialize(&_client, _media_player.get());
    if (initResults.has_error()) {
      *error = [[ShakaPlayerError alloc] initWithError:initResults.error()];
=======
    _client.SetPlayer(self);
    if (![self setClient:client])
>>>>>>> 4bc52a9d
      return nil;
    }
    _client.SetPlayer(self);
  }
  return self;
}

<<<<<<< HEAD
- (void)setClient:(id<ShakaPlayerClient>)client {
=======
- (BOOL)setClient:(id<ShakaPlayerClient>)client {
>>>>>>> 4bc52a9d
  _client.SetClient(client);
}

- (id<ShakaPlayerClient>)client {
  return _client.GetClient();
}

// MARK: controls

- (void)play {
  _media_player->Play();
}

- (void)pause {
  _media_player->Pause();
}

- (BOOL)paused {
  auto state = _media_player->PlaybackState();
  return state == shaka::media::VideoPlaybackState::Initializing ||
         state == shaka::media::VideoPlaybackState::Paused ||
         state == shaka::media::VideoPlaybackState::Ended;
}

- (BOOL)ended {
  return _media_player->PlaybackState() == shaka::media::VideoPlaybackState::Ended;
}

- (BOOL)seeking {
  return _media_player->PlaybackState() == shaka::media::VideoPlaybackState::Seeking;
}

- (double)duration {
  return _media_player->Duration();
}

- (double)playbackRate {
  return _media_player->PlaybackRate();
}

- (void)setPlaybackRate:(double)rate {
  _media_player->SetPlaybackRate(rate);
}

- (double)currentTime {
  return _media_player->CurrentTime();
}

- (void)setCurrentTime:(double)time {
  _media_player->SetCurrentTime(time);
}

- (double)volume {
  return _media_player->Volume();
}

- (void)setVolume:(double)volume {
  _media_player->SetVolume(volume);
}

- (BOOL)muted {
  return _media_player->Muted();
}

- (void)setMuted:(BOOL)muted {
  _media_player->SetMuted(muted);
}


- (ShakaPlayerLogLevel)logLevel {
  const auto results = shaka::Player::GetLogLevel(_engine.get());
  if (results.has_error())
    return ShakaPlayerLogLevelNone;
  else
    return static_cast<ShakaPlayerLogLevel>(results.results());
}

- (void)setLogLevel:(ShakaPlayerLogLevel)logLevel {
  auto castedLogLevel = static_cast<shaka::Player::LogLevel>(logLevel);
  const auto results = shaka::Player::SetLogLevel(_engine.get(), castedLogLevel);
  if (results.has_error()) {
    _client.OnError(results.error());
  }
}

- (NSString *)playerVersion {
  const auto results = shaka::Player::GetPlayerVersion(_engine.get());
  if (results.has_error())
    return @"unknown version";
  else
    return [NSString stringWithCString:results.results().c_str()];
}


- (BOOL)isAudioOnly {
  auto results = _player->IsAudioOnly();
  if (results.has_error())
    return false;
  else
    return results.results();
}

- (BOOL)isLive {
  auto results = _player->IsLive();
  if (results.has_error())
    return false;
  else
    return results.results();
}

- (BOOL)closedCaptions {
  auto results = _player->IsTextTrackVisible();
  if (results.has_error())
    return false;
  else
    return results.results();
}

- (void)setClosedCaptions:(BOOL)closedCaptions {
  _player->SetTextTrackVisibility(closedCaptions);
}

- (ShakaBufferedRange *)seekRange {
  auto results = _player->SeekRange();
  if (results.has_error()) {
    _client.OnError(results.error());
    return [[ShakaBufferedRange alloc] init];
  } else {
    return [[ShakaBufferedRange alloc] initWithCpp:results.results()];
  }
}

- (ShakaBufferedInfo *)bufferedInfo {
  auto results = _player->GetBufferedInfo();
  if (results.has_error()) {
    _client.OnError(results.error());
    return [[ShakaBufferedInfo alloc] init];
  } else {
    return [[ShakaBufferedInfo alloc] initWithCpp:results.results()];
  }
}

- (AVPlayer *)avPlayer {
  return static_cast<AVPlayer *>(CFBridgingRelease(_media_player->GetAvPlayer()));
}


- (ShakaStats *)getStats {
  auto results = _player->GetStats();
  if (results.has_error()) {
    _client.OnError(results.error());
    return [[ShakaStats alloc] init];
  } else {
    return [[ShakaStats alloc] initWithCpp:results.results()];
  }
}

- (NSArray<ShakaTrack *> *)getTextTracks {
  auto results = _player->GetTextTracks();
  if (results.has_error())
    return [[NSArray<ShakaTrack *> alloc] init];
  else
    return shaka::util::ObjcConverter<std::vector<shaka::Track>>::ToObjc(results.results());
}

- (NSArray<ShakaTrack *> *)getVariantTracks {
  auto results = _player->GetVariantTracks();
  if (results.has_error())
    return [[NSArray<ShakaTrack *> alloc] init];
  else
    return shaka::util::ObjcConverter<std::vector<shaka::Track>>::ToObjc(results.results());
}


- (void)load:(NSString *)uri {
  return [self load:uri withStartTime:NAN];
}

- (void)load:(NSString *)uri withStartTime:(double)startTime {
  @synchronized(self) {
    const auto loadResults = _player->Load(uri.UTF8String, startTime);
    if (loadResults.has_error()) {
      _client.OnError(loadResults.error());
    }
  }
}

- (void)load:(NSString *)uri withBlock:(ShakaPlayerAsyncBlock)block {
  [self load:uri withStartTime:NAN andBlock:block];
}

- (void)load:(NSString *)uri withStartTime:(double)startTime andBlock:(ShakaPlayerAsyncBlock)block {
  auto loadResults = _player->Load(uri.UTF8String, startTime);
  shaka::util::CallBlockForFuture(self, std::move(loadResults), ^(ShakaPlayerError *error) {
    block(error);
  });
}

- (void)unloadWithBlock:(ShakaPlayerAsyncBlock)block {
  auto unloadResults = _player->Unload();
  shaka::util::CallBlockForFuture(self, std::move(unloadResults), block);
}

- (void)configure:(const NSString *)namePath withBool:(BOOL)value {
  _player->Configure(namePath.UTF8String, static_cast<bool>(value));
}

- (void)configure:(const NSString *)namePath withDouble:(double)value {
  _player->Configure(namePath.UTF8String, value);
}

- (void)configure:(const NSString *)namePath withString:(const NSString *)value {
  _player->Configure(namePath.UTF8String, value.UTF8String);
}

- (void)configureWithDefault:(const NSString *)namePath {
  _player->Configure(namePath.UTF8String, shaka::DefaultValue);
}

- (BOOL)getConfigurationBool:(const NSString *)namePath {
  auto results = _player->GetConfigurationBool(namePath.UTF8String);
  if (results.has_error()) {
    return NO;
  } else {
    return results.results();
  }
}

- (double)getConfigurationDouble:(const NSString *)namePath {
  auto results = _player->GetConfigurationDouble(namePath.UTF8String);
  if (results.has_error()) {
    return 0;
  } else {
    return results.results();
  }
}

- (NSString *)getConfigurationString:(const NSString *)namePath {
  auto results = _player->GetConfigurationString(namePath.UTF8String);
  if (results.has_error()) {
    return @"";
  } else {
    std::string cppString = results.results();
    return [NSString stringWithCString:cppString.c_str()];
  }
}


- (NSArray<ShakaLanguageRole *> *)audioLanguagesAndRoles {
  auto results = _player->GetAudioLanguagesAndRoles();
  if (results.has_error())
    return [[NSArray<ShakaLanguageRole *> alloc] init];
  else
    return shaka::util::ObjcConverter<std::vector<shaka::LanguageRole>>::ToObjc(results.results());
}

- (NSArray<ShakaLanguageRole *> *)textLanguagesAndRoles {
  auto results = _player->GetTextLanguagesAndRoles();
  if (results.has_error())
    return [[NSArray<ShakaLanguageRole *> alloc] init];
  else
    return shaka::util::ObjcConverter<std::vector<shaka::LanguageRole>>::ToObjc(results.results());
}

- (void)selectAudioLanguage:(NSString *)language withRole:(NSString *)role {
  auto results = _player->SelectAudioLanguage(language.UTF8String, role.UTF8String);
  if (results.has_error()) {
    _client.OnError(results.error());
  }
}

- (void)selectAudioLanguage:(NSString *)language {
  auto results = _player->SelectAudioLanguage(language.UTF8String);
  if (results.has_error()) {
    _client.OnError(results.error());
  }
}

- (void)selectTextLanguage:(NSString *)language withRole:(NSString *)role {
  auto results = _player->SelectTextLanguage(language.UTF8String, role.UTF8String);
  if (results.has_error()) {
    _client.OnError(results.error());
  }
}

- (void)selectTextLanguage:(NSString *)language {
  auto results = _player->SelectTextLanguage(language.UTF8String);
  if (results.has_error()) {
    _client.OnError(results.error());
  }
}

- (void)selectTextTrack:(const ShakaTrack *)track {
  auto results = _player->SelectTextTrack([track toCpp]);
  if (results.has_error()) {
    _client.OnError(results.error());
  }
}

- (void)selectVariantTrack:(const ShakaTrack *)track {
  auto results = _player->SelectVariantTrack([track toCpp]);
  if (results.has_error()) {
    _client.OnError(results.error());
  }
}

- (void)selectVariantTrack:(const ShakaTrack *)track withClearBuffer:(BOOL)clear {
  auto results = _player->SelectVariantTrack([track toCpp], clear);
  if (results.has_error()) {
    _client.OnError(results.error());
  }
}

- (void)destroy {
  if (_player)
    _player->Destroy();
}

- (void)addTextTrack:(NSString *)uri
            language:(NSString *)lang
                kind:(NSString *)kind
                mime:(NSString *)mime {
  [self addTextTrack:uri language:lang kind:kind mime:mime codec:@"" label:@""];
}

- (void)addTextTrack:(NSString *)uri
            language:(NSString *)lang
                kind:(NSString *)kind
                mime:(NSString *)mime
               codec:(NSString *)codec {
  [self addTextTrack:uri language:lang kind:kind mime:mime codec:codec label:@""];
}

- (void)addTextTrack:(NSString *)uri
            language:(NSString *)lang
                kind:(NSString *)kind
                mime:(NSString *)mime
               codec:(NSString *)codec
               label:(NSString *)label {
  auto results = _player->AddTextTrack(uri.UTF8String, lang.UTF8String, kind.UTF8String,
                                       mime.UTF8String, codec.UTF8String, label.UTF8String);
  if (results.has_error()) {
    _client.OnError(results.error());
  }
}

// MARK: +Internal
- (shaka::Player *)playerInstance {
  return _player.get();
}

- (shaka::media::DefaultMediaPlayer *)mediaPlayer {
  return _media_player.get();
}

- (shaka::media::ios::IosVideoRenderer *)videoRenderer {
  return &_video_renderer;
}

@end<|MERGE_RESOLUTION|>--- conflicted
+++ resolved
@@ -147,7 +147,6 @@
 
 - (instancetype)initWithError:(NSError *__autoreleasing *)error {
   if ((self = [super init])) {
-<<<<<<< HEAD
     // Create JS objects.
     _engine = ShakaGetGlobalEngine();
     _audio_renderer.reset(new shaka::media::SdlAudioRenderer(""));
@@ -160,10 +159,6 @@
     const auto initResults = _player->Initialize(&_client, _media_player.get());
     if (initResults.has_error()) {
       *error = [[ShakaPlayerError alloc] initWithError:initResults.error()];
-=======
-    _client.SetPlayer(self);
-    if (![self setClient:client])
->>>>>>> 4bc52a9d
       return nil;
     }
     _client.SetPlayer(self);
@@ -171,11 +166,7 @@
   return self;
 }
 
-<<<<<<< HEAD
 - (void)setClient:(id<ShakaPlayerClient>)client {
-=======
-- (BOOL)setClient:(id<ShakaPlayerClient>)client {
->>>>>>> 4bc52a9d
   _client.SetClient(client);
 }
 
